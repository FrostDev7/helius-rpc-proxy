--- conflicted
+++ resolved
@@ -35,15 +35,11 @@
 		}
 
 		const upgradeHeader = request.headers.get('Upgrade')
-<<<<<<< HEAD
-    if (upgradeHeader || upgradeHeader === 'websocket') {
-      return await fetch(`https://mainnet.helius-rpc.com/?api-key=${env.HELIUS_API_KEY}`, request)
-    }
-=======
+
 		if (upgradeHeader || upgradeHeader === 'websocket') {
 			return await fetch(`https://mainnet.helius-rpc.com/?api-key=${env.HELIUS_API_KEY}`, request)
 		}
->>>>>>> b5fc9818
+
 
 		const { pathname, search } = new URL(request.url)
 		const payload = await request.text();
